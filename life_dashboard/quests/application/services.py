--- conflicted
+++ resolved
@@ -94,9 +94,7 @@
         )
 
         quest_type_enum = (
-            quest_type
-            if isinstance(quest_type, QuestType)
-            else QuestType(quest_type)
+            quest_type if isinstance(quest_type, QuestType) else QuestType(quest_type)
         )
 
         quest = Quest(
@@ -413,7 +411,6 @@
         )
 
         habit = Habit(
-<<<<<<< HEAD
             habit_id=HabitId(_generate_positive_identifier()),
             user_id=habit_user_id,
             name=habit_name,
@@ -423,21 +420,12 @@
             current_streak=StreakCount(0),
             longest_streak=StreakCount(0),
             experience_reward=habit_experience,
-=======
-            user_id=UserId(user_id),
-            name=HabitName(name),
-            description=description,
-            frequency=frequency,
-            target_count=CompletionCount(target_count),
-            current_streak=StreakCount(0),
-            longest_streak=StreakCount(0),
-            experience_reward=ExperienceReward(experience_reward),
->>>>>>> 03e25ab9
             created_at=datetime.utcnow(),
             updated_at=datetime.utcnow(),
         )
 
         return self.habit_repo.create(habit)
+
     def complete_habit(
         self,
         habit_id: int | HabitId,
@@ -459,42 +447,27 @@
         Returns:
             tuple(Habit, HabitCompletion, int): A 3-tuple containing the updated Habit entity, the persisted HabitCompletion record, and the experience points gained from this completion.
         """
-<<<<<<< HEAD
-        habit_lookup_id = (
-            habit_id.value if isinstance(habit_id, HabitId) else habit_id
-        )
+        habit_lookup_id = habit_id.value if isinstance(habit_id, HabitId) else habit_id
 
         habit = self.habit_repo.get_by_id(habit_lookup_id)
-=======
-        hid = habit_id if isinstance(habit_id, HabitId) else HabitId(int(habit_id))
-        habit = self.habit_repo.get_by_id(hid)
->>>>>>> 03e25ab9
         if not habit:
-            raise ValueError(f"Habit {hid} not found")
+            raise ValueError(f"Habit {habit_lookup_id} not found")
 
         if not completion_date:
             completion_date = date.today()
 
         # Check if already completed today
         existing_completion = self.completion_repo.get_completion_for_date(
-<<<<<<< HEAD
             habit_lookup_id, completion_date
-=======
-            hid, completion_date
->>>>>>> 03e25ab9
         )
         if existing_completion:
             raise ValueError(f"Habit already completed on {completion_date}")
 
         # Determine previous completion to maintain streak calculations
         previous_completion_date = None
-<<<<<<< HEAD
         recent_completions = self.completion_repo.get_by_habit_id(
             habit_lookup_id, limit=1
         )
-=======
-        recent_completions = self.completion_repo.get_by_habit_id(hid, limit=1)
->>>>>>> 03e25ab9
         if recent_completions:
             candidate_date = recent_completions[0].completion_date
             if candidate_date < completion_date:
@@ -538,7 +511,6 @@
         )
 
         completion = HabitCompletion(
-<<<<<<< HEAD
             completion_id="",
             habit_id=habit_identifier,
             user_id=user_identifier,
@@ -547,21 +519,13 @@
             notes=notes,
             experience_gained=completion_experience,
             streak_at_completion=streak_value,
-=======
-            habit_id=hid,
-            user_id=habit.user_id,
-            completion_date=completion_date,
-            count=CompletionCount(count),
-            notes=notes,
-            experience_gained=ExperienceReward(experience_gained),
-            streak_at_completion=new_streak,
->>>>>>> 03e25ab9
             created_at=datetime.utcnow(),
         )
 
         saved_completion = self.completion_repo.create(completion)
 
         return updated_habit, saved_completion, experience_gained
+
     def break_habit_streak(self, habit_id: str) -> Habit:
         """
         Break the active streak for the specified habit and persist the change.
@@ -702,11 +666,14 @@
             "longest_streak": max((h.longest_streak.value for h in habits), default=0),
             "daily_average": completion_stats.get("daily_average", 0.0),
             "current_streak": completion_stats.get("current_streak", 0),
-            "streak_milestones": len([h for h in habits if h.current_streak.value >= 7]),
+            "streak_milestones": len(
+                [h for h in habits if h.current_streak.value >= 7]
+            ),
             "habits_due_today": len(self.get_habits_due_today(user_id)),
         }
 
         return stats
+
 
 class QuestChainService:
     """Service for managing quest chains and dependencies."""
@@ -739,7 +706,6 @@
         created_quests = []
 
         for quest_data in child_quests:
-<<<<<<< HEAD
             quest_payload = quest_data.copy()
 
             quest_identifier = quest_payload.get("quest_id")
@@ -753,9 +719,7 @@
                         f"Invalid quest_id value in quest chain payload: {quest_identifier}"
                     ) from err
 
-            quest_user_id = (
-                user_id if isinstance(user_id, UserId) else UserId(user_id)
-            )
+            quest_user_id = user_id if isinstance(user_id, UserId) else UserId(user_id)
 
             title_value = quest_payload.get("title", "")
             quest_title = (
@@ -771,9 +735,7 @@
                 else QuestDescription(description_value)
             )
 
-            difficulty_value = quest_payload.get(
-                "difficulty", QuestDifficulty.MEDIUM
-            )
+            difficulty_value = quest_payload.get("difficulty", QuestDifficulty.MEDIUM)
             if isinstance(difficulty_value, str):
                 difficulty_key = difficulty_value.upper()
                 difficulty_value = (
@@ -820,16 +782,6 @@
                 due_date=quest_payload.get("due_date"),
                 created_at=datetime.utcnow(),
                 updated_at=datetime.utcnow(),
-=======
-            sanitized_quest_data = self._sanitize_child_quest_data(quest_data)
-            timestamp = datetime.utcnow()
-            quest = Quest(
-                user_id=user_id,
-                parent_quest_id=parent_quest_id,
-                created_at=timestamp,
-                updated_at=timestamp,
-                **sanitized_quest_data,
->>>>>>> 03e25ab9
             )
 
             if "progress" in quest_payload:
@@ -991,9 +943,7 @@
         )
 
         status_value = filtered_data.pop("status", QuestStatus.DRAFT)
-        sanitized["status"] = self._normalize_enum(
-            status_value, QuestStatus, "status"
-        )
+        sanitized["status"] = self._normalize_enum(status_value, QuestStatus, "status")
 
         experience_reward = filtered_data.pop("experience_reward", None)
         if experience_reward is None:
@@ -1009,9 +959,7 @@
         progress_value = filtered_data.pop("progress", None)
         completion_percentage = filtered_data.pop("completion_percentage", None)
         progress_source = (
-            progress_value
-            if progress_value is not None
-            else completion_percentage
+            progress_value if progress_value is not None else completion_percentage
         )
         if progress_source is not None:
             sanitized["progress"] = self._normalize_progress(progress_source)
