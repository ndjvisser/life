--- conflicted
+++ resolved
@@ -6,8 +6,6 @@
 """
 
 from dataclasses import dataclass
-
-from life_dashboard.common.value_objects import ExperienceReward, UserId
 
 
 @dataclass(frozen=True)
@@ -65,41 +63,6 @@
 
 
 @dataclass(frozen=True)
-<<<<<<< HEAD
-=======
-class UserId:
-    """User identifier value object"""
-
-    value: int
-
-    def __post_init__(self) -> None:
-        if self.value <= 0:
-            raise ValueError("User ID must be positive")
-
-    def __eq__(self, other: object) -> bool:  # pragma: no cover - simple comparison
-        if isinstance(other, UserId):
-            return self.value == other.value
-        if isinstance(other, int):
-            return self.value == other
-        if isinstance(other, str):
-            try:
-                return self.value == int(other)
-            except ValueError:
-                return False
-        return False
-
-    def __hash__(self) -> int:  # pragma: no cover - delegation to underlying value
-        return hash(self.value)
-
-    def __int__(self) -> int:  # pragma: no cover - trivial conversion helper
-        return self.value
-
-    def __str__(self) -> str:  # pragma: no cover - trivial representation
-        return str(self.value)
-
-
-@dataclass(frozen=True)
->>>>>>> c6838714
 class QuestTitle:
     """Quest title value object with validation"""
 
@@ -150,43 +113,6 @@
 
 
 @dataclass(frozen=True)
-<<<<<<< HEAD
-=======
-class ExperienceReward:
-    """Experience reward value object with validation"""
-
-    value: int
-
-    def __post_init__(self) -> None:
-        if self.value < 0:
-            raise ValueError("Experience reward cannot be negative")
-        if self.value > 10000:
-            raise ValueError("Experience reward cannot exceed 10000")
-
-    def __eq__(self, other: object) -> bool:  # pragma: no cover - simple comparison
-        if isinstance(other, ExperienceReward):
-            return self.value == other.value
-        if isinstance(other, int):
-            return self.value == other
-        if isinstance(other, str):
-            try:
-                return self.value == int(other)
-            except ValueError:
-                return False
-        return False
-
-    def __hash__(self) -> int:  # pragma: no cover - delegation to underlying value
-        return hash(self.value)
-
-    def __int__(self) -> int:  # pragma: no cover - trivial conversion helper
-        return self.value
-
-    def __str__(self) -> str:  # pragma: no cover - trivial representation
-        return str(self.value)
-
-
-@dataclass(frozen=True)
->>>>>>> c6838714
 class HabitId:
     """Habit identifier value object"""
 
